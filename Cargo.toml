[package]
name = "dummy_rollup"
version = "0.1.0"
edition = "2021"

[[bin]]
name = "dummy_rollup"
path = "src/main.rs"

[dependencies]
<<<<<<< HEAD
celestia-rpc = "0.9.0"
celestia-types = "0.10.0"
tokio = { version = "1.36.0", features = ["full"] }
=======
celestia-rpc = "0.9.1"
celestia-types = "0.10.1"
tokio = { version = "1.40.0", features = ["full"] }
>>>>>>> 818a9e56
anyhow = "1.0.89"
hex = "0.4.3"
rand = "0.8.5"
chrono = "0.4"
ctrlc = "3.2"
chess = "3.2.0"
serde = { version = "1.0", features = ["derive"] }
serde_json = "1.0"<|MERGE_RESOLUTION|>--- conflicted
+++ resolved
@@ -8,15 +8,9 @@
 path = "src/main.rs"
 
 [dependencies]
-<<<<<<< HEAD
-celestia-rpc = "0.9.0"
-celestia-types = "0.10.0"
-tokio = { version = "1.36.0", features = ["full"] }
-=======
 celestia-rpc = "0.9.1"
 celestia-types = "0.10.1"
-tokio = { version = "1.40.0", features = ["full"] }
->>>>>>> 818a9e56
+tokio = { version = "1.36.0", features = ["full"] }
 anyhow = "1.0.89"
 hex = "0.4.3"
 rand = "0.8.5"
